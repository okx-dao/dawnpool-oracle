--- conflicted
+++ resolved
@@ -61,14 +61,9 @@
                     timeout=HTTP_REQUEST_TIMEOUT,
                 )
             except Timeout as error:
-<<<<<<< HEAD
                 msg = "Timeout error."
                 logger.debug({'msg': msg})
                 raise TimeoutError(msg) from error
-=======
-                logger.debug({'msg': 'Timeout error.'})
-                raise TimeoutError from error
->>>>>>> 7c9e9907
 
             try:
                 if response.status_code != HTTPStatus.OK:
