--- conflicted
+++ resolved
@@ -3,7 +3,7 @@
 
 from web3.types import Wei
 
-from src.constants import MAX_WITHDRAWALS_PER_PAYLOAD, FAR_FUTURE_EPOCH, ETH1_ADDRESS_WITHDRAWAL_PREFIX
+from src.constants import MAX_WITHDRAWALS_PER_PAYLOAD, ETH1_ADDRESS_WITHDRAWAL_PREFIX
 from src.modules.ejector.prediction import RewardsPredictionService
 from src.modules.ejector.typings import ProcessingState
 from src.modules.submodules.consensus import ConsensusModule
@@ -50,7 +50,6 @@
 
     @lru_cache(maxsize=1)
     def build_report(self, blockstamp: BlockStamp) -> tuple:
-<<<<<<< HEAD
         # lido_validators = self.w3.lido_validators.get_lido_validators_by_node_operators(blockstamp)
         #
         # ws = self.get_total_withdrawal_amount(blockstamp)
@@ -58,10 +57,6 @@
         validators = self.get_validators_to_eject(blockstamp)
 
         # pass validators to extra data
-=======
-        # not implemented
-        # lido_validators = self.w3.lido_validators.get_lido_validators_by_node_operators(blockstamp)
->>>>>>> f62a593a
 
         return (
             self.CONSENSUS_VERSION,
