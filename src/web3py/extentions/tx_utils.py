--- conflicted
+++ resolved
@@ -13,17 +13,14 @@
 
 
 class TransactionUtils(Module):
-<<<<<<< HEAD
     GAS_MULTIPLIER = 1.15
-=======
 
-    def check_and_send_transaction(self, transaction, gas_limit: int, account: Optional[LocalAccount] = None) -> Optional[TxReceipt]:
+    def check_and_send_transaction(self, transaction, account: Optional[LocalAccount] = None) -> Optional[TxReceipt]:
         if not account:
             logger.info({'msg': 'No account provided to submit extra data. Dry mode'})
             return
         if self.check_transaction(transaction, account.address):
-            return self.sign_and_send_transaction(transaction, gas_limit, account)
->>>>>>> ad2d93a8
+            return self.sign_and_send_transaction(transaction, account)
 
     @staticmethod
     def check_transaction(transaction, from_address: str) -> bool:
