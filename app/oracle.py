--- conflicted
+++ resolved
@@ -256,34 +256,10 @@
     metrics_exporter_state.set_current_pool_metrics(current_metrics)
     if current_metrics.epoch <= prev_metrics.epoch:  # commit happens once per day
         logging.info(f'Currently reportable epoch {current_metrics.epoch} has already been reported. Skipping it.')
-<<<<<<< HEAD
         if not run_as_daemon:
             logging.info('We are in single-iteration mode, so exiting. Set DAEMON=1 env to run in the loop.')
             raise StopIteration()  # maybe use some other exception class?
-=======
-    else:
-        logging.info(f'Tx call data: oracle.reportBeacon({current_metrics.epoch}, {current_metrics.beaconBalance}, {current_metrics.beaconValidators})')
-        if not dry_run:
-            try:
-                tx = build_report_beacon_tx(current_metrics.epoch, current_metrics.beaconBalance, current_metrics.beaconValidators)
-                # Create the tx and execute it locally to check validity
-                w3.eth.call(tx)
-                logging.info('Calling tx locally succeeded.')
-                if run_as_daemon:
-                    if warnings:
-                        if force:
-                            sign_and_send_tx(tx)
-                        else:
-                            logging.warning('Cannot report suspicious data in DAEMON mode for safety reasons.')
-                            logging.warning('You can submit it interactively (with DAEMON=0) and interactive [y/n] prompt.')
-                            logging.warning("In DAEMON mode it's possible with enforcement flag (FORCE_DO_NOT_USE_IN_PRODUCTION=1). Never use it in production.")
-                    else:
-                        sign_and_send_tx(tx)
-                else:
-                    print(f'Tx data: {tx.__repr__()}')
-                    if prompt('Should we send this TX? [y/n]: ', ''):
-                        sign_and_send_tx(tx)
->>>>>>> 61ae70bf
+
 
     # Get full metrics using polling (get keys from reggistry, get balances from beacon)
     current_metrics = get_current_metrics(w3, beacon, pool, oracle, registry, beacon_spec, partial_metrics=current_metrics)
@@ -305,7 +281,7 @@
                     else:
                         logging.warning('Cannot report suspicious data in DAEMON mode for safety reasons.')
                         logging.warning('You can submit it interactively (with DAEMON=0) and interactive [y/n] prompt.')
-                        logging.warning("In DAEMON mode it's possible with enforcement flag (FORCE=1). Never use it in production.")
+                        logging.warning("In DAEMON mode it's possible with enforcement flag (FORCE_DO_NOT_USE_IN_PRODUCTION=1). Never use it in production.")
                 else:
                     sign_and_send_tx(tx)
             else:
