import pytest
from dataclasses import dataclass

from unittest.mock import MagicMock, Mock
from src.services.safe_border import SafeBorder
from src.typings import ReferenceBlockStamp
from src.web3py.extentions.lido_validators import Validator
from src.providers.consensus.typings import ValidatorState
from src.modules.submodules.consensus import ChainConfig, FrameConfig

NEW_REQUESTS_BORDER = 8  # epochs ~50 min
MAX_NEGATIVE_REBASE_BORDER = 1536  # epochs ~6.8 days
FAR_FUTURE_EPOCH = 2 ** 64 - 1
MIN_VALIDATOR_WITHDRAWABILITY_DELAY = 2 ** 8
EPOCHS_PER_SLASHINGS_VECTOR = 2 ** 13
SLOTS_PER_EPOCH = 2 ** 5
SLOT_TIME = 12


@dataclass(frozen=True)
class WithdrawalStatus:
    timestamp: int


@pytest.fixture()
def chain_config():
    return ChainConfig(slots_per_epoch=32, seconds_per_slot=12, genesis_time=0)


@pytest.fixture()
def frame_config():
    return FrameConfig(initial_epoch=0, epochs_per_frame=10, fast_lane_length_slots=0)


@pytest.fixture()
<<<<<<< HEAD
def blockstamp():
    yield ReferenceBlockStamp(
        ref_slot=194976,
        ref_epoch=194976/32,
        block_root='0x86075f4611b308362377fdb4315b8a2c127b06a9f274069b3a946a0c8b92e864',
        state_root='0xc72bff5cff78755f68e43af99d0425976a69799271626053476d633ec80d7275',
        slot_number=194976,
        block_number=186622,
        block_hash='0xf1474639f20f6444a2bc52a8159592ef28405649b40b9d44f86dbaa83b7b3b1a',
        block_timestamp=1677603312,
    )


@pytest.fixture()
def subject(web3, chain_config, frame_config, blockstamp, contracts, keys_api_client, consensus_client):
    safe_border = SafeBorder(web3, blockstamp, chain_config, frame_config)
=======
def subject( chain_config, frame_config, past_blockstamp, contracts, keys_api_client, consensus_client):
    web3 = Mock()
    safe_border = SafeBorder(web3, past_blockstamp, chain_config, frame_config)
>>>>>>> ad2d93a8
    safe_border._retrieve_constants = Mock()
    safe_border.finalization_default_shift = NEW_REQUESTS_BORDER
    safe_border.finalization_max_negative_rebase_shift = MAX_NEGATIVE_REBASE_BORDER
    return safe_border


def test_get_new_requests_border_epoch(subject, blockstamp):
    assert subject._get_default_requests_border_epoch() == blockstamp.ref_slot // SLOTS_PER_EPOCH - NEW_REQUESTS_BORDER


def test_calc_validator_slashed_epoch_from_state(subject):
    exit_epoch = 504800
    withdrawable_epoch = exit_epoch + 250
    validator = create_validator_stub(exit_epoch, withdrawable_epoch)

    assert subject._predict_earliest_slashed_epoch(validator) == withdrawable_epoch - EPOCHS_PER_SLASHINGS_VECTOR


def test_calc_validator_slashed_epoch_from_state_undetectable(subject):
    exit_epoch = 504800
    withdrawable_epoch = exit_epoch + 1000
    validator = create_validator_stub(exit_epoch, withdrawable_epoch)

    assert subject._predict_earliest_slashed_epoch(validator) is None


def test_filter_validators_with_earliest_exit_epoch(subject):
    validators = [
        create_validator_stub(100, 105),
        create_validator_stub(102, 107),
        create_validator_stub(103, 108),
    ]

    assert subject._filter_validators_with_earliest_exit_epoch(validators) == [validators[0]]


def test_get_negative_rebase_border_epoch(subject, blockstamp):
    ref_epoch = blockstamp.ref_slot // SLOTS_PER_EPOCH
    subject._get_bunker_start_or_last_successful_report_epoch = MagicMock(return_value=ref_epoch)

    assert subject._get_negative_rebase_border_epoch() == ref_epoch - NEW_REQUESTS_BORDER


def test_get_negative_rebase_border_epoch_bunker_not_started_yet(subject, blockstamp):
    ref_epoch = blockstamp.ref_slot // SLOTS_PER_EPOCH
    subject._get_bunker_start_or_last_successful_report_epoch = MagicMock(return_value=ref_epoch)

    assert subject._get_negative_rebase_border_epoch() == ref_epoch - NEW_REQUESTS_BORDER


def test_get_negative_rebase_border_epoch_max(subject, blockstamp):
    ref_epoch = blockstamp.ref_slot // SLOTS_PER_EPOCH
    test_epoch = ref_epoch - MAX_NEGATIVE_REBASE_BORDER - 1
    subject._get_bunker_mode_start_timestamp = MagicMock(return_value=test_epoch * SLOTS_PER_EPOCH * SLOT_TIME)

    assert subject._get_negative_rebase_border_epoch() == ref_epoch - MAX_NEGATIVE_REBASE_BORDER


def test_get_associated_slashings_border_epoch(subject, blockstamp):
    ref_epoch = blockstamp.ref_slot // SLOTS_PER_EPOCH

    subject._get_earliest_slashed_epoch_among_incomplete_slashings = MagicMock(return_value=None)
    assert subject._get_associated_slashings_border_epoch() == ref_epoch - NEW_REQUESTS_BORDER

    test_epoch = ref_epoch - 100
    subject._get_earliest_slashed_epoch_among_incomplete_slashings = MagicMock(return_value=test_epoch)
    assert subject._get_associated_slashings_border_epoch() == subject.round_epoch_by_frame(
        test_epoch) - NEW_REQUESTS_BORDER

<<<<<<< HEAD

def test_get_earliest_slashed_epoch_among_incomplete_slashings_no_validators(subject, blockstamp, lido_validators):
    subject._get_lido_validators = MagicMock(return_value=[])
=======
def test_get_earliest_slashed_epoch_among_incomplete_slashings_no_validators(subject, past_blockstamp):
    subject.w3.lido_validators.get_lido_validators = MagicMock(return_value=[])
>>>>>>> ad2d93a8

    assert subject._get_earliest_slashed_epoch_among_incomplete_slashings() is None


<<<<<<< HEAD
def test_get_earliest_slashed_epoch_among_incomplete_slashings_no_slashed_validators(subject, blockstamp, lido_validators):
    subject._get_lido_validators = MagicMock(return_value=[
=======
def test_get_earliest_slashed_epoch_among_incomplete_slashings_no_slashed_validators(subject, past_blockstamp):
    subject.w3.lido_validators.get_lido_validators = MagicMock(return_value=[
>>>>>>> ad2d93a8
        create_validator_stub(100, 105),
        create_validator_stub(102, 107),
        create_validator_stub(103, 108),
    ])

    assert subject._get_earliest_slashed_epoch_among_incomplete_slashings() is None


def test_get_earliest_slashed_epoch_among_incomplete_slashings_withdrawable_validators(subject, blockstamp, lido_validators):
    withdrawable_epoch = blockstamp.ref_epoch - 10
    validators = [
        create_validator_stub(100, withdrawable_epoch, True)
    ]
    subject.w3.lido_validators.get_lido_validators = MagicMock(return_value=validators)

    assert subject._get_earliest_slashed_epoch_among_incomplete_slashings() is None


@pytest.mark.skip
def test_get_earliest_slashed_epoch_among_incomplete_slashings_unable_to_predict(subject, blockstamp, lido_validators):
    non_withdrawable_epoch = blockstamp.ref_epoch + 10
    validators = [
        create_validator_stub(non_withdrawable_epoch - MIN_VALIDATOR_WITHDRAWABILITY_DELAY - 1, non_withdrawable_epoch,
                              True)
    ]
<<<<<<< HEAD
    subject._get_lido_validators = MagicMock(return_value=validators)
    subject._find_earliest_slashed_epoch = MagicMock(return_value=1331)

=======
    subject.w3.lido_validators.get_lido_validators = MagicMock(return_value=validators)
    subject._find_latest_non_slashed_epoch = MagicMock(return_value=1331)
    
>>>>>>> ad2d93a8
    assert subject._get_earliest_slashed_epoch_among_incomplete_slashings() == 1331


def test_get_earliest_slashed_epoch_among_incomplete_slashings_all_withdrawable(subject, blockstamp, lido_validators):
    validators = [
        create_validator_stub(blockstamp.ref_epoch - 100, blockstamp.ref_epoch - 1, True),
        create_validator_stub(blockstamp.ref_epoch - 100, blockstamp.ref_epoch - 2, True),
    ]
<<<<<<< HEAD
    subject._get_lido_validators = MagicMock(return_value=validators)
=======
    subject.w3.lido_validators.get_lido_validators = MagicMock(return_value=validators)
    
    assert subject._get_earliest_slashed_epoch_among_incomplete_slashings() == None
>>>>>>> ad2d93a8

    assert subject._get_earliest_slashed_epoch_among_incomplete_slashings() is None


@pytest.mark.skip
def test_get_earliest_slashed_epoch_among_incomplete_slashings_predicted(subject, blockstamp, lido_validators):
    non_withdrawable_epoch = blockstamp.ref_epoch + 10
    validators = [
        create_validator_stub(non_withdrawable_epoch - 100, non_withdrawable_epoch, True),
        create_validator_stub(non_withdrawable_epoch - 100, non_withdrawable_epoch + 1, True),
    ]
<<<<<<< HEAD
    subject._get_lido_validators = MagicMock(return_value=validators)

=======
    subject.w3.lido_validators.get_lido_validators = MagicMock(return_value=validators)
    
>>>>>>> ad2d93a8
    assert subject._get_earliest_slashed_epoch_among_incomplete_slashings() == non_withdrawable_epoch - EPOCHS_PER_SLASHINGS_VECTOR


@pytest.mark.skip
def test_get_earliest_slashed_epoch_among_incomplete_slashings_predicted_different_exit_epoch(subject, blockstamp, lido_validators):
    non_withdrawable_epoch = blockstamp.ref_epoch + 10
    validators = [
        create_validator_stub(non_withdrawable_epoch - 100, non_withdrawable_epoch, True),
        create_validator_stub(non_withdrawable_epoch - 100, non_withdrawable_epoch + 1, True),
    ]
<<<<<<< HEAD
    subject._get_lido_validators = MagicMock(return_value=validators)

=======
    subject.w3.lido_validators.get_lido_validators = MagicMock(return_value=validators)
    
>>>>>>> ad2d93a8
    assert subject._get_earliest_slashed_epoch_among_incomplete_slashings() == non_withdrawable_epoch - EPOCHS_PER_SLASHINGS_VECTOR


@pytest.mark.skip
def test_get_earliest_slashed_epoch_among_incomplete_slashings_at_least_one_unpredictable_epoch(subject, blockstamp, lido_validators):
    non_withdrawable_epoch = blockstamp.ref_epoch + 10
    validators = [
        create_validator_stub(non_withdrawable_epoch - 100,
                              non_withdrawable_epoch + MIN_VALIDATOR_WITHDRAWABILITY_DELAY, True),
        create_validator_stub(non_withdrawable_epoch - 100, non_withdrawable_epoch + 1, True),
    ]
<<<<<<< HEAD
    subject._get_lido_validators = MagicMock(return_value=validators)
    subject._find_earliest_slashed_epoch = MagicMock(return_value=1331)

=======
    subject.w3.lido_validators.get_lido_validators = MagicMock(return_value=validators)
    subject._find_latest_non_slashed_epoch = MagicMock(return_value=1331)
    
>>>>>>> ad2d93a8
    assert subject._get_earliest_slashed_epoch_among_incomplete_slashings() == 1331


def test_get_bunker_start_or_last_successful_report_epoch_no_bunker_start(subject, blockstamp):
    subject._get_bunker_mode_start_timestamp = MagicMock(return_value=None)
    subject._get_last_successful_report_slot = MagicMock(return_value=blockstamp.ref_slot)

    assert subject._get_bunker_start_or_last_successful_report_epoch() == blockstamp.ref_slot // 32


def test_get_bunker_start_or_last_successful_report_epoch(subject, blockstamp):
    subject._get_bunker_mode_start_timestamp = MagicMock(return_value=blockstamp.ref_slot * 12)

    assert subject._get_bunker_start_or_last_successful_report_epoch() == blockstamp.ref_slot // 32


def test_get_last_finalized_withdrawal_request_slot(subject):
    timestamp = 1677230000
    subject._get_last_finalized_request_id = MagicMock(return_value=3)
    subject._get_withdrawal_request_status = MagicMock(return_value=WithdrawalStatus(timestamp=timestamp))

    slot = (timestamp - subject.chain_config.genesis_time) // subject.chain_config.seconds_per_slot
    epoch = slot // subject.chain_config.slots_per_epoch
    first_slot = epoch * subject.chain_config.slots_per_epoch

    assert subject._get_last_finalized_withdrawal_request_slot() == first_slot


def test_get_last_finalized_withdrawal_request_slot_no_requests(subject):
    subject._get_last_finalized_request_id = MagicMock(return_value=0)

    assert subject._get_last_finalized_withdrawal_request_slot() == 0


def test_check_slots_in_one_frame(subject):
    slot_a = 1
    slot_b = 319
    slot_c = 320

    assert subject._check_slots_in_one_frame_or_close_than_in_one_epoch(slot_a, slot_b)
    assert subject._check_slots_in_one_frame_or_close_than_in_one_epoch(slot_b, slot_c)
    assert not subject._check_slots_in_one_frame_or_close_than_in_one_epoch(slot_a, slot_c)


def create_validator_stub(exit_epoch, withdrawable_epoch, slashed=False):
    return create_validator(create_validator_state(exit_epoch, withdrawable_epoch, slashed))


def create_validator_state(exit_epoch, withdrawable_epoch, slashed) -> ValidatorState:
    return ValidatorState(
        pubkey=None,
        withdrawal_credentials=None,
        effective_balance=None,
        activation_eligibility_epoch=None,
        activation_epoch=None,
        slashed=slashed,
        exit_epoch=exit_epoch,
        withdrawable_epoch=withdrawable_epoch
    )


def create_validator(validator: ValidatorState) -> Validator:
    return Validator(validator=validator, status=None, index=None, balance=None)<|MERGE_RESOLUTION|>--- conflicted
+++ resolved
@@ -3,10 +3,10 @@
 
 from unittest.mock import MagicMock, Mock
 from src.services.safe_border import SafeBorder
-from src.typings import ReferenceBlockStamp
 from src.web3py.extentions.lido_validators import Validator
 from src.providers.consensus.typings import ValidatorState
 from src.modules.submodules.consensus import ChainConfig, FrameConfig
+
 
 NEW_REQUESTS_BORDER = 8  # epochs ~50 min
 MAX_NEGATIVE_REBASE_BORDER = 1536  # epochs ~6.8 days
@@ -33,36 +33,17 @@
 
 
 @pytest.fixture()
-<<<<<<< HEAD
-def blockstamp():
-    yield ReferenceBlockStamp(
-        ref_slot=194976,
-        ref_epoch=194976/32,
-        block_root='0x86075f4611b308362377fdb4315b8a2c127b06a9f274069b3a946a0c8b92e864',
-        state_root='0xc72bff5cff78755f68e43af99d0425976a69799271626053476d633ec80d7275',
-        slot_number=194976,
-        block_number=186622,
-        block_hash='0xf1474639f20f6444a2bc52a8159592ef28405649b40b9d44f86dbaa83b7b3b1a',
-        block_timestamp=1677603312,
-    )
-
-
-@pytest.fixture()
-def subject(web3, chain_config, frame_config, blockstamp, contracts, keys_api_client, consensus_client):
-    safe_border = SafeBorder(web3, blockstamp, chain_config, frame_config)
-=======
-def subject( chain_config, frame_config, past_blockstamp, contracts, keys_api_client, consensus_client):
+def subject(chain_config, frame_config, past_blockstamp, contracts, keys_api_client, consensus_client):
     web3 = Mock()
     safe_border = SafeBorder(web3, past_blockstamp, chain_config, frame_config)
->>>>>>> ad2d93a8
     safe_border._retrieve_constants = Mock()
     safe_border.finalization_default_shift = NEW_REQUESTS_BORDER
     safe_border.finalization_max_negative_rebase_shift = MAX_NEGATIVE_REBASE_BORDER
     return safe_border
 
 
-def test_get_new_requests_border_epoch(subject, blockstamp):
-    assert subject._get_default_requests_border_epoch() == blockstamp.ref_slot // SLOTS_PER_EPOCH - NEW_REQUESTS_BORDER
+def test_get_new_requests_border_epoch(subject, past_blockstamp):
+    assert subject._get_default_requests_border_epoch() == past_blockstamp.ref_slot // SLOTS_PER_EPOCH - NEW_REQUESTS_BORDER
 
 
 def test_calc_validator_slashed_epoch_from_state(subject):
@@ -91,30 +72,30 @@
     assert subject._filter_validators_with_earliest_exit_epoch(validators) == [validators[0]]
 
 
-def test_get_negative_rebase_border_epoch(subject, blockstamp):
-    ref_epoch = blockstamp.ref_slot // SLOTS_PER_EPOCH
+def test_get_negative_rebase_border_epoch(subject, past_blockstamp):
+    ref_epoch = past_blockstamp.ref_slot // SLOTS_PER_EPOCH
     subject._get_bunker_start_or_last_successful_report_epoch = MagicMock(return_value=ref_epoch)
 
     assert subject._get_negative_rebase_border_epoch() == ref_epoch - NEW_REQUESTS_BORDER
 
 
-def test_get_negative_rebase_border_epoch_bunker_not_started_yet(subject, blockstamp):
-    ref_epoch = blockstamp.ref_slot // SLOTS_PER_EPOCH
+def test_get_negative_rebase_border_epoch_bunker_not_started_yet(subject, past_blockstamp):
+    ref_epoch = past_blockstamp.ref_slot // SLOTS_PER_EPOCH
     subject._get_bunker_start_or_last_successful_report_epoch = MagicMock(return_value=ref_epoch)
 
     assert subject._get_negative_rebase_border_epoch() == ref_epoch - NEW_REQUESTS_BORDER
 
 
-def test_get_negative_rebase_border_epoch_max(subject, blockstamp):
-    ref_epoch = blockstamp.ref_slot // SLOTS_PER_EPOCH
+def test_get_negative_rebase_border_epoch_max(subject, past_blockstamp):
+    ref_epoch = past_blockstamp.ref_slot // SLOTS_PER_EPOCH
     test_epoch = ref_epoch - MAX_NEGATIVE_REBASE_BORDER - 1
     subject._get_bunker_mode_start_timestamp = MagicMock(return_value=test_epoch * SLOTS_PER_EPOCH * SLOT_TIME)
 
     assert subject._get_negative_rebase_border_epoch() == ref_epoch - MAX_NEGATIVE_REBASE_BORDER
 
 
-def test_get_associated_slashings_border_epoch(subject, blockstamp):
-    ref_epoch = blockstamp.ref_slot // SLOTS_PER_EPOCH
+def test_get_associated_slashings_border_epoch(subject, past_blockstamp):
+    ref_epoch = past_blockstamp.ref_slot // SLOTS_PER_EPOCH
 
     subject._get_earliest_slashed_epoch_among_incomplete_slashings = MagicMock(return_value=None)
     assert subject._get_associated_slashings_border_epoch() == ref_epoch - NEW_REQUESTS_BORDER
@@ -124,25 +105,15 @@
     assert subject._get_associated_slashings_border_epoch() == subject.round_epoch_by_frame(
         test_epoch) - NEW_REQUESTS_BORDER
 
-<<<<<<< HEAD
-
-def test_get_earliest_slashed_epoch_among_incomplete_slashings_no_validators(subject, blockstamp, lido_validators):
-    subject._get_lido_validators = MagicMock(return_value=[])
-=======
+
 def test_get_earliest_slashed_epoch_among_incomplete_slashings_no_validators(subject, past_blockstamp):
     subject.w3.lido_validators.get_lido_validators = MagicMock(return_value=[])
->>>>>>> ad2d93a8
-
-    assert subject._get_earliest_slashed_epoch_among_incomplete_slashings() is None
-
-
-<<<<<<< HEAD
-def test_get_earliest_slashed_epoch_among_incomplete_slashings_no_slashed_validators(subject, blockstamp, lido_validators):
-    subject._get_lido_validators = MagicMock(return_value=[
-=======
+
+    assert subject._get_earliest_slashed_epoch_among_incomplete_slashings() is None
+
+
 def test_get_earliest_slashed_epoch_among_incomplete_slashings_no_slashed_validators(subject, past_blockstamp):
     subject.w3.lido_validators.get_lido_validators = MagicMock(return_value=[
->>>>>>> ad2d93a8
         create_validator_stub(100, 105),
         create_validator_stub(102, 107),
         create_validator_stub(103, 108),
@@ -151,8 +122,9 @@
     assert subject._get_earliest_slashed_epoch_among_incomplete_slashings() is None
 
 
-def test_get_earliest_slashed_epoch_among_incomplete_slashings_withdrawable_validators(subject, blockstamp, lido_validators):
-    withdrawable_epoch = blockstamp.ref_epoch - 10
+def test_get_earliest_slashed_epoch_among_incomplete_slashings_withdrawable_validators(subject, past_blockstamp,
+                                                                                       lido_validators):
+    withdrawable_epoch = past_blockstamp.ref_epoch - 10
     validators = [
         create_validator_stub(100, withdrawable_epoch, True)
     ]
@@ -162,105 +134,79 @@
 
 
 @pytest.mark.skip
-def test_get_earliest_slashed_epoch_among_incomplete_slashings_unable_to_predict(subject, blockstamp, lido_validators):
-    non_withdrawable_epoch = blockstamp.ref_epoch + 10
+def test_get_earliest_slashed_epoch_among_incomplete_slashings_unable_to_predict(subject, past_blockstamp, lido_validators):
+    non_withdrawable_epoch = past_blockstamp.ref_epoch + 10
     validators = [
         create_validator_stub(non_withdrawable_epoch - MIN_VALIDATOR_WITHDRAWABILITY_DELAY - 1, non_withdrawable_epoch,
                               True)
     ]
-<<<<<<< HEAD
-    subject._get_lido_validators = MagicMock(return_value=validators)
-    subject._find_earliest_slashed_epoch = MagicMock(return_value=1331)
-
-=======
     subject.w3.lido_validators.get_lido_validators = MagicMock(return_value=validators)
     subject._find_latest_non_slashed_epoch = MagicMock(return_value=1331)
-    
->>>>>>> ad2d93a8
+
     assert subject._get_earliest_slashed_epoch_among_incomplete_slashings() == 1331
 
 
-def test_get_earliest_slashed_epoch_among_incomplete_slashings_all_withdrawable(subject, blockstamp, lido_validators):
-    validators = [
-        create_validator_stub(blockstamp.ref_epoch - 100, blockstamp.ref_epoch - 1, True),
-        create_validator_stub(blockstamp.ref_epoch - 100, blockstamp.ref_epoch - 2, True),
-    ]
-<<<<<<< HEAD
-    subject._get_lido_validators = MagicMock(return_value=validators)
-=======
-    subject.w3.lido_validators.get_lido_validators = MagicMock(return_value=validators)
-    
-    assert subject._get_earliest_slashed_epoch_among_incomplete_slashings() == None
->>>>>>> ad2d93a8
-
-    assert subject._get_earliest_slashed_epoch_among_incomplete_slashings() is None
-
-
-@pytest.mark.skip
-def test_get_earliest_slashed_epoch_among_incomplete_slashings_predicted(subject, blockstamp, lido_validators):
-    non_withdrawable_epoch = blockstamp.ref_epoch + 10
+def test_get_earliest_slashed_epoch_among_incomplete_slashings_all_withdrawable(subject, past_blockstamp, lido_validators):
+    validators = [
+        create_validator_stub(past_blockstamp.ref_epoch - 100, past_blockstamp.ref_epoch - 1, True),
+        create_validator_stub(past_blockstamp.ref_epoch - 100, past_blockstamp.ref_epoch - 2, True),
+    ]
+    subject.w3.lido_validators.get_lido_validators = MagicMock(return_value=validators)
+
+    assert subject._get_earliest_slashed_epoch_among_incomplete_slashings() is None
+
+
+@pytest.mark.skip
+def test_get_earliest_slashed_epoch_among_incomplete_slashings_predicted(subject, past_blockstamp, lido_validators):
+    non_withdrawable_epoch = past_blockstamp.ref_epoch + 10
     validators = [
         create_validator_stub(non_withdrawable_epoch - 100, non_withdrawable_epoch, True),
         create_validator_stub(non_withdrawable_epoch - 100, non_withdrawable_epoch + 1, True),
     ]
-<<<<<<< HEAD
-    subject._get_lido_validators = MagicMock(return_value=validators)
-
-=======
-    subject.w3.lido_validators.get_lido_validators = MagicMock(return_value=validators)
-    
->>>>>>> ad2d93a8
+    subject.w3.lido_validators.get_lido_validators = MagicMock(return_value=validators)
+
     assert subject._get_earliest_slashed_epoch_among_incomplete_slashings() == non_withdrawable_epoch - EPOCHS_PER_SLASHINGS_VECTOR
 
 
 @pytest.mark.skip
-def test_get_earliest_slashed_epoch_among_incomplete_slashings_predicted_different_exit_epoch(subject, blockstamp, lido_validators):
-    non_withdrawable_epoch = blockstamp.ref_epoch + 10
+def test_get_earliest_slashed_epoch_among_incomplete_slashings_predicted_different_exit_epoch(subject, past_blockstamp,
+                                                                                              lido_validators):
+    non_withdrawable_epoch = past_blockstamp.ref_epoch + 10
     validators = [
         create_validator_stub(non_withdrawable_epoch - 100, non_withdrawable_epoch, True),
         create_validator_stub(non_withdrawable_epoch - 100, non_withdrawable_epoch + 1, True),
     ]
-<<<<<<< HEAD
-    subject._get_lido_validators = MagicMock(return_value=validators)
-
-=======
-    subject.w3.lido_validators.get_lido_validators = MagicMock(return_value=validators)
-    
->>>>>>> ad2d93a8
+    subject.w3.lido_validators.get_lido_validators = MagicMock(return_value=validators)
+
     assert subject._get_earliest_slashed_epoch_among_incomplete_slashings() == non_withdrawable_epoch - EPOCHS_PER_SLASHINGS_VECTOR
 
 
 @pytest.mark.skip
-def test_get_earliest_slashed_epoch_among_incomplete_slashings_at_least_one_unpredictable_epoch(subject, blockstamp, lido_validators):
-    non_withdrawable_epoch = blockstamp.ref_epoch + 10
+def test_get_earliest_slashed_epoch_among_incomplete_slashings_at_least_one_unpredictable_epoch(subject, past_blockstamp,
+                                                                                                lido_validators):
+    non_withdrawable_epoch = past_blockstamp.ref_epoch + 10
     validators = [
         create_validator_stub(non_withdrawable_epoch - 100,
                               non_withdrawable_epoch + MIN_VALIDATOR_WITHDRAWABILITY_DELAY, True),
         create_validator_stub(non_withdrawable_epoch - 100, non_withdrawable_epoch + 1, True),
     ]
-<<<<<<< HEAD
-    subject._get_lido_validators = MagicMock(return_value=validators)
-    subject._find_earliest_slashed_epoch = MagicMock(return_value=1331)
-
-=======
     subject.w3.lido_validators.get_lido_validators = MagicMock(return_value=validators)
     subject._find_latest_non_slashed_epoch = MagicMock(return_value=1331)
-    
->>>>>>> ad2d93a8
+
     assert subject._get_earliest_slashed_epoch_among_incomplete_slashings() == 1331
 
 
-def test_get_bunker_start_or_last_successful_report_epoch_no_bunker_start(subject, blockstamp):
+def test_get_bunker_start_or_last_successful_report_epoch_no_bunker_start(subject, past_blockstamp):
     subject._get_bunker_mode_start_timestamp = MagicMock(return_value=None)
-    subject._get_last_successful_report_slot = MagicMock(return_value=blockstamp.ref_slot)
-
-    assert subject._get_bunker_start_or_last_successful_report_epoch() == blockstamp.ref_slot // 32
-
-
-def test_get_bunker_start_or_last_successful_report_epoch(subject, blockstamp):
-    subject._get_bunker_mode_start_timestamp = MagicMock(return_value=blockstamp.ref_slot * 12)
-
-    assert subject._get_bunker_start_or_last_successful_report_epoch() == blockstamp.ref_slot // 32
+    subject._get_last_successful_report_slot = MagicMock(return_value=past_blockstamp.ref_slot)
+
+    assert subject._get_bunker_start_or_last_successful_report_epoch() == past_blockstamp.ref_slot // 32
+
+
+def test_get_bunker_start_or_last_successful_report_epoch(subject, past_blockstamp):
+    subject._get_bunker_mode_start_timestamp = MagicMock(return_value=past_blockstamp.ref_slot * 12)
+
+    assert subject._get_bunker_start_or_last_successful_report_epoch() == past_blockstamp.ref_slot // 32
 
 
 def test_get_last_finalized_withdrawal_request_slot(subject):
