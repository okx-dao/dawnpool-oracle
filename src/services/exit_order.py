--- conflicted
+++ resolved
@@ -2,12 +2,7 @@
 
 from eth_typing import ChecksumAddress
 
-<<<<<<< HEAD
-=======
-from src.constants import FAR_FUTURE_EPOCH
 from src.metrics.prometheus.duration_meter import duration_meter
-from src.modules.accounting.typings import OracleReportLimits
->>>>>>> 30851165
 from src.modules.submodules.typings import ChainConfig
 from src.services.exit_order_state import ExitOrderStateService, NodeOperatorPredictableState
 from src.typings import ReferenceBlockStamp
@@ -153,153 +148,4 @@
         return (
             StakingModuleId(staking_module_id[validator.lido_id.moduleAddress]),
             NodeOperatorId(validator.lido_id.operatorIndex),
-<<<<<<< HEAD
-        )
-=======
-        )
-
-    def _prepare_lido_node_operator_stats(
-        self,
-        operators: list[NodeOperator],
-        operator_validators: dict[NodeOperatorGlobalIndex, list[LidoValidator]],
-        last_requested_to_exit_indices_per_operator: dict[NodeOperatorGlobalIndex, int],
-    ) -> dict[NodeOperatorGlobalIndex, NodeOperatorPredictableState]:
-        """
-        Prepare node operators stats for sorting their validators in exit queue
-        """
-
-        # We don't consider validator as delayed if it was requested to exit
-        # in last VALIDATOR_DELAYED_TIMEOUT_IN_SLOTS slots
-        # DRY: validator_state.py code duplication (except one param "period")
-        recently_requested_to_exit_indices_per_operator = self._get_recently_requested_to_exit_indices(
-            operator_validators.keys()
-        )
-        # DRY: validator_state.py code duplication
-        delayed_validators_count = self._get_delayed_validators_count_per_operator(
-            operator_validators,
-            recently_requested_to_exit_indices_per_operator,
-            last_requested_to_exit_indices_per_operator,
-        )
-
-        operator_predictable_states: dict[NodeOperatorGlobalIndex, NodeOperatorPredictableState] = {}
-        for operator in operators:
-            module_operator = (operator.staking_module.id, operator.id)
-
-            # Validators that are not yet in CL
-            in_flight_validators_count = operator.total_deposited_validators - len(operator_validators[module_operator])
-
-            # Set initial values
-            operator_predictable_states[module_operator] = NodeOperatorPredictableState(
-                predictable_validators_total_age=0,
-                predictable_validators_count=in_flight_validators_count,
-                targeted_validators_limit_count=operator.target_validators_count if operator.is_target_limit_active else None,
-                delayed_validators_count=max(
-                    0, delayed_validators_count[module_operator] - operator.refunded_validators_count
-                ),
-            )
-
-            for validator in operator_validators[module_operator]:
-                on_exit = self._is_on_exit(validator)
-                requested_to_exit = (
-                    int(validator.index) <= last_requested_to_exit_indices_per_operator[module_operator]
-                )
-                if not on_exit and not requested_to_exit:
-                    validator_age = max(
-                        self.blockstamp.ref_epoch - int(validator.validator.activation_epoch),
-                        0,
-                    )
-                    operator_predictable_states[module_operator].predictable_validators_total_age += validator_age
-                    operator_predictable_states[module_operator].predictable_validators_count += 1
-
-        return operator_predictable_states
-
-    def _get_last_requested_to_exit_indices(
-        self, operator_indexes: Iterable[NodeOperatorGlobalIndex],
-    ) -> dict[NodeOperatorGlobalIndex, int]:
-        """
-        Get last requested to exit validator index for each operator
-        """
-        module_operator_ids = defaultdict(set)
-        for module_id, operator_id in operator_indexes:
-            module_operator_ids[module_id].add(operator_id)
-
-        last_requested_to_exit_indexes = {}
-        for module_id, operator_ids in module_operator_ids.items():
-            per_operator_indexes = self._get_last_requested_validator_index(module_id, list(operator_ids))
-            for array_index, operator_id in enumerate(operator_ids):
-                last_requested_to_exit_indexes[(module_id, operator_id)] = per_operator_indexes[array_index]
-
-        return last_requested_to_exit_indexes
-
-    def _get_delayed_validators_count_per_operator(
-        self,
-        operator_validators: dict[NodeOperatorGlobalIndex, list[LidoValidator]],
-        recently_requested_to_exit_indices_per_operator: dict[NodeOperatorGlobalIndex, set[int]],
-        last_requested_to_exit_indices_per_operator: dict[NodeOperatorGlobalIndex, int],
-    ) -> dict[NodeOperatorGlobalIndex, int]:
-        """
-        Get delayed validators count for each operator
-        """
-
-        delayed_validators_count: dict[NodeOperatorGlobalIndex, int] = defaultdict(int)
-
-        for module_operator, validators in operator_validators.items():
-            recently_requested_to_exit_indices = recently_requested_to_exit_indices_per_operator[module_operator]
-            for validator in validators:
-                requested_to_exit = (
-                    int(validator.index) <= last_requested_to_exit_indices_per_operator[module_operator]
-                )
-                on_exit = self._is_on_exit(validator)
-                recently_requested_to_exit = int(validator.index) in recently_requested_to_exit_indices
-                if requested_to_exit and not on_exit and not recently_requested_to_exit:
-                    delayed_validators_count[module_operator] += 1
-
-        return delayed_validators_count
-
-    def _get_recently_requested_to_exit_indices(
-        self,
-        operator_indexes: Iterable[NodeOperatorGlobalIndex],
-    ) -> dict[NodeOperatorGlobalIndex, set[int]]:
-        """
-        Returns recently requested to exit validators indices per operator
-
-        We should get events between two time points - `ref_slot timestamp` and
-        `ref_slot - VALIDATOR_DELAYED_TIMEOUT_IN_SLOTS timestamp`
-        """
-        events = get_events_in_past(
-            contract_event=self.w3.lido_contracts.validators_exit_bus_oracle.events.ValidatorExitRequest,  # type: ignore[arg-type]
-            to_blockstamp=self.blockstamp,
-            for_slots=self.v_conf.validator_delayed_timeout_in_slots,
-            seconds_per_slot=self.c_conf.seconds_per_slot,
-        )
-
-        # Initialize dict with empty sets for operators which validators were not contained in any event
-        module_operator: dict[NodeOperatorGlobalIndex, set[int]] = {operator: set() for operator in operator_indexes}
-
-        for event in events:
-            no_global_index = (event['args']['stakingModuleId'], event['args']['nodeOperatorId'])
-            module_operator[no_global_index].add(event['args']['validatorIndex'])
-
-        return module_operator
-
-    def _get_last_requested_validator_index(
-        self,
-        module: StakingModuleId,
-        operator_indexes: list[NodeOperatorId],
-    ) -> list[int]:
-        """
-        Returns the latest validator indices that were requested to exit for the given
-        `operator_indexes` in the given `module`. For node operators that were never requested to exit
-        any validator, index is set to -1.
-        """
-        return self.w3.lido_contracts.validators_exit_bus_oracle.functions.getLastRequestedValidatorIndices(
-            module,
-            operator_indexes,
-        ).call(
-            block_identifier=self.blockstamp.block_hash
-        )
-
-    @staticmethod
-    def _is_on_exit(validator: Validator) -> bool:
-        return int(validator.validator.exit_epoch) != FAR_FUTURE_EPOCH
->>>>>>> 30851165
+        )