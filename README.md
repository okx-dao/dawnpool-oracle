# <img src="https://docs.lido.fi/img/logo.svg" alt="Lido" width="46"/> Lido Oracle

[![Tests](https://github.com/lidofinance/lido-oracle/workflows/Tests/badge.svg?branch=daemon_v2)](https://github.com/lidofinance/lido-oracle/actions)
[![License: GPL v3](https://img.shields.io/badge/License-GPLv3-blue.svg)](https://www.gnu.org/licenses/gpl-3.0)

Oracle daemon for Lido decentralized staking service. Collects and reports CL states to the Lido dApp contracts running on Ethereum EL side.

There are two types of oracles:
  - **accounting:**
      reports info about validators count, balances (validators, withdrawal vault, EL rewards vault), count of exited validators
  - **ejector:**
      reports info about next validators to be ejected (to initiate exit from CL)

# Usage

## Setup
Oracle daemon must be run using a docker container. Images is available on [Docker Hub](https://hub.docker.com/r/lidofinance/oracle).
Pull the image using the following command:
```bash
docker pull lidofinance/oracle:{tag}
```
Where `{tag}` is a version of the image. You can find the latest version in the [releases](https://github.com/lidofinance/lido-oracle/releases)
**OR**\
You can build it locally using the following command:
```bash
docker build -t lidofinance/oracle .
```

<<<<<<< HEAD
## Run
1. Use `.env.example` file content to create your own `.env` file.  
      There are two options to run Oracle:
   - `dry mode` (by default)
   - `production mode` 
\
\
      To run Oracle in `production mode` set `MEMBER_PRIV_KEY` environment variable in `.env` file:
      ```
      MEMBER_PRIV_KEY={value}
      ```
      Where `{value}` is a private key of the Oracle member account.
2. Check that your environment is ready to run the oracle using the following command:
      ```bash
      docker run --env-file .env --rm lidofinance/oracle:{tag} readiness
      ```
      If everything is ok, you will see that all required checks are passed.
   Now you are able to run the oracle.
3. Run the container using the following command:
=======
## Checks before running
1. Use [.env.example](.env.example) file content to create your own `.env` file. 
    Set required URI values. It will be enough to run the oracle in *readiness mode*.
2. Check that your environment is ready to run the oracle using the following command:
      ```bash
      docker run --env-file .env --rm lidofinance/oracle:{tag} readiness
      ```
      If everything is ok, you will see that all required checks are passed 
      and your environment is ready to run the oracle.

## Run the oracle
1. By default, the oracle runs in *dry mode*. It means that it will not send any transactions to the Ethereum network.
    Therefore, you are able to check that oracle works correctly before running it in production mode.
    To run Oracle in *production mode*, set `MEMBER_PRIV_KEY` environment variable:
    ```
    MEMBER_PRIV_KEY={value}
    ```
    Where `{value}` is a private key of the Oracle member account.
2. Run the container using the following command:
>>>>>>> 91c5e1e1
      ```bash
      docker run --env-file .env lidofinance/oracle:{tag} {type}
      ```
      Where
   - `{tag}` is a version of the image. You can find the latest version in the [releases](https://github.com/lidofinance/lido-oracle/releases)
   - `{type}` is a type of the Oracle. There are two types of oracles:
      - `accounting`
      - `ejector`
     And additional type from the [previous checks](#checks-before-running):
      - `readiness` - checks that the environment is ready to run the oracle

> **Note**: of course, you can pass env variables without using `.env` file.
> For example, you can run the container using the following command:
> ```bash
> docker run --env EXECUTION_CLIENT_URI={value} --env CONSENSUS_CLIENT_URI={value} --env KEYS_API_URI={value} --env LIDO_LOCATOR_ADDRESS={value} lidofinance/oracle:{tag} {type}
> ```

## Env variables

| Name                                         | Description                                                                                                                                                              | Required | Example value           |
|----------------------------------------------|--------------------------------------------------------------------------------------------------------------------------------------------------------------------------|----------|-------------------------|
| `EXECUTION_CLIENT_URI`                       | URI of the Execution Layer client                                                                                                                                        | True     | `http://localhost:8545` |
| `CONSENSUS_CLIENT_URI`                       | URI of the Consensus Layer client                                                                                                                                        | True     | `http://localhost:5052` |
| `KEYS_API_URI`                               | URI of the Keys API                                                                                                                                                      | True     | `http://localhost:8080` |
| `LIDO_LOCATOR_ADDRESS`                       | Address of the Lido contract                                                                                                                                             | True     | `0x1...`                |
| `ALLOW_NEGATIVE_REBASE_REPORTING`            | If 'False', a report with negative cl rebase would not be reported                                                                                                       | False    | `True`                  |
| `MEMBER_PRIV_KEY`                            | Private key of the Oracle member account                                                                                                                                 | False    | `0x1...`                |
| `FINALIZATION_BATCH_MAX_REQUEST_COUNT`       | The size of the batch to be finalized per request (The larger the batch size, the more memory of the contract is used but the fewer requests are needed)                 | False    | `1000`                  |
| `ALLOW_NEGATIVE_REBASE_REPORTING`            | Allow the Oracle to do report if negative rebase occurred                                                                                                                | False    | `True`                  |
| `TX_GAS_MULTIPLIER`                          | Used to modify gas parameter that used in transaction. (gas = estimated_gas * TX_GAS_MULTIPLIER)                                                                         | False    | `1.75`                  |
| `CYCLE_SLEEP_IN_SECONDS`                     | The time between cycles of the oracle's activity                                                                                                                         | False    | `12`                    |
| `SUBMIT_DATA_DELAY_IN_SLOTS`                 | The difference in slots between submit data transactions from Oracles. It is used to prevent simultaneous sending of transactions and, as a result, transactions revert. | False    | `6`                     |
| `HTTP_REQUEST_RETRY_COUNT`                   | Total number of retries to fetch data from endpoint                                                                                                                      | False    | `5`                     |
| `HTTP_REQUEST_SLEEP_BEFORE_RETRY_IN_SECONDS` | The delay http provider sleeps if API is stuck                                                                                                                           | False    | `12`                    |
| `HTTP_REQUEST_TIMEOUT`                       | Timeout for HTTP requests                                                                                                                                                | False    | `300`                   |

## Monitoring
TBD

### Dashboard
TBD

### Alerts
TBD

### Metrics
TBD

# Development

Python version: 3.11

## Setup

1. [Setup poetry](https://python-poetry.org/docs/#installation)
2. Install dependencies
```bash
poetry install
```

## Startup

Required variables
```bash
export EXECUTION_CLIENT_URI=...
export CONSENSUS_CLIENT_URI=...
export KEYS_API_URI=...
export LIDO_LOCATOR_ADDRESS=...
```
Run oracle module
```bash
poetry run python -m src.main {module}
```

Where `{module}` is one of:
- `accounting`
- `ejector`
- `readiness`

## Tests

[Testing guide](./tests/README.md)

```bash
poetry run pytest .
```

## Code quality
Used both pylint and mypy for code quality checks.
See the [configuration](pyproject.toml) for details for each linter.

```bash
pylint src
```
```bash
mypy src
```

# License

2023 Lido <info@lido.fi>

This program is free software: you can redistribute it and/or modify
it under the terms of the GNU General Public License as published by
the Free Software Foundation, version 3 of the License, or any later version.

This program is distributed in the hope that it will be useful,
but WITHOUT ANY WARRANTY; without even the implied warranty of
MERCHANTABILITY or FITNESS FOR A PARTICULAR PURPOSE.  See the
GNU General Public License for more details.

You should have received a copy of the [GNU General Public License](LICENSE)
along with this program. If not, see <https://www.gnu.org/licenses/>.

## Release flow

To create new release:

1. Merge all changes to the `master` branch
1. Navigate to Repo => Actions
1. Run action "Prepare release" action against `master` branch
1. When action execution is finished, navigate to Repo => Pull requests
1. Find pull request named "chore(release): X.X.X" review and merge it with "Rebase and merge" (or "Squash and merge")
1. After merge release action will be triggered automatically
1. Navigate to Repo => Actions and see last actions logs for further details <|MERGE_RESOLUTION|>--- conflicted
+++ resolved
@@ -26,27 +26,6 @@
 docker build -t lidofinance/oracle .
 ```
 
-<<<<<<< HEAD
-## Run
-1. Use `.env.example` file content to create your own `.env` file.  
-      There are two options to run Oracle:
-   - `dry mode` (by default)
-   - `production mode` 
-\
-\
-      To run Oracle in `production mode` set `MEMBER_PRIV_KEY` environment variable in `.env` file:
-      ```
-      MEMBER_PRIV_KEY={value}
-      ```
-      Where `{value}` is a private key of the Oracle member account.
-2. Check that your environment is ready to run the oracle using the following command:
-      ```bash
-      docker run --env-file .env --rm lidofinance/oracle:{tag} readiness
-      ```
-      If everything is ok, you will see that all required checks are passed.
-   Now you are able to run the oracle.
-3. Run the container using the following command:
-=======
 ## Checks before running
 1. Use [.env.example](.env.example) file content to create your own `.env` file. 
     Set required URI values. It will be enough to run the oracle in *readiness mode*.
@@ -66,7 +45,12 @@
     ```
     Where `{value}` is a private key of the Oracle member account.
 2. Run the container using the following command:
->>>>>>> 91c5e1e1
+      ```bash
+      docker run --env-file .env --rm lidofinance/oracle:{tag} readiness
+      ```
+      If everything is ok, you will see that all required checks are passed.
+   Now you are able to run the oracle.
+3. Run the container using the following command:
       ```bash
       docker run --env-file .env lidofinance/oracle:{tag} {type}
       ```
