import logging
from abc import ABC
from http import HTTPStatus
from typing import Optional, Tuple, Sequence
from urllib.parse import urljoin, urlparse

from prometheus_client import Histogram
from requests import Session, JSONDecodeError, Timeout
from requests.adapters import HTTPAdapter
from urllib3 import Retry

from src.variables import HTTP_REQUEST_RETRY_COUNT, HTTP_REQUEST_SLEEP_BEFORE_RETRY_IN_SECONDS, HTTP_REQUEST_TIMEOUT

logger = logging.getLogger(__name__)


class NotOkResponse(Exception):
    status: int
    text: str

    def __init__(self, *args, status: int, text: str):
        self.status = status
        self.text = text
        super().__init__(*args)


class HTTPProvider(ABC):
    PROMETHEUS_HISTOGRAM: Histogram

    def __init__(self, host: str):
        self.host = host

        retry_strategy = Retry(
            total=HTTP_REQUEST_RETRY_COUNT,
            status_forcelist=[418, 429, 500, 502, 503, 504],
            backoff_factor=HTTP_REQUEST_SLEEP_BEFORE_RETRY_IN_SECONDS,
        )

        adapter = HTTPAdapter(max_retries=retry_strategy)
        self.session = Session()
        self.session.mount("https://", adapter)
        self.session.mount("http://", adapter)

    @staticmethod
    def _urljoin(host, url):
        if not host.endswith('/'):
            host += '/'
        return urljoin(host, url)

    def _get(
        self, endpoint: str, path_params: Optional[Sequence[str | int]] = None, query_params: Optional[dict] = None
    ) -> Tuple[dict | list, dict]:
        """
        Returns (data, meta)
        """
        complete_endpoint = endpoint.format(*path_params) if path_params else endpoint
        with self.PROMETHEUS_HISTOGRAM.time() as t:
            try:
                response = self.session.get(
                    self._urljoin(self.host, complete_endpoint if path_params else endpoint),
                    params=query_params,
                    timeout=HTTP_REQUEST_TIMEOUT,
                )
            except Timeout as error:
<<<<<<< HEAD
                logger.debug({'msg': f'Timeout error from {complete_endpoint}.'})
                raise TimeoutError from error
=======
                msg = "Timeout error."
                logger.debug({'msg': msg})
                raise TimeoutError(msg) from error
>>>>>>> c9359b8f

            try:
                if response.status_code != HTTPStatus.OK:
                    msg = f'Response from {complete_endpoint} [{response.status_code}] with text: "{str(response.text)}" returned.'
                    logger.debug({'msg': msg})
                    raise NotOkResponse(msg, status=response.status_code, text=response.text)

                json_response = response.json()
            except JSONDecodeError as error:
                msg = f'Response from {complete_endpoint} [{response.status_code}] with text: "{str(response.text)}" returned.'
                logger.debug({'msg': msg})
                raise error
            finally:
                t.labels(
                    endpoint=endpoint,
                    code=response.status_code,
                    domain=urlparse(self.host).netloc,
                )

        if 'data' in json_response:
            data = json_response['data']
            del json_response['data']
            meta = json_response
        else:
            data = json_response
            meta = {}
        return data, meta<|MERGE_RESOLUTION|>--- conflicted
+++ resolved
@@ -62,14 +62,9 @@
                     timeout=HTTP_REQUEST_TIMEOUT,
                 )
             except Timeout as error:
-<<<<<<< HEAD
-                logger.debug({'msg': f'Timeout error from {complete_endpoint}.'})
-                raise TimeoutError from error
-=======
-                msg = "Timeout error."
+                msg = f'Timeout error from {complete_endpoint}.'
                 logger.debug({'msg': msg})
                 raise TimeoutError(msg) from error
->>>>>>> c9359b8f
 
             try:
                 if response.status_code != HTTPStatus.OK:
