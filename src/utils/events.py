from web3.contract.contract import ContractEvent

from src.typings import BlockStamp


def get_events_in_past(
        contract_event: ContractEvent,
        to_blockstamp: BlockStamp,
        for_slots: int,
        seconds_per_slot: int,
        timestamp_field_name: str = 'timestamp',
):
    """
        This is protection against missed slots. When between 10 and 11 block number could be 5 missed slots.
        To filter events with this method Events should contain timestamp inside args.
    """
    #   [ ] - slot
    #   [x] - slot with existed block
    #   [o] - slot with missed block
    #    e  - event
    #
    #   for_slots = 10 (for example)
    #   ref_slot = 22
    #   block_number = 13
    #
    # ref_slot_shift = 22 - 18
    # for_slots_without_missed_blocks = 10 - 8
    #
    #                  [--------------- Event search block period -------------]
    #                                                  (---- Needed events --------------------]
    #              from_block                      timeout_border            to_block       ref_slot
    #                  |                               |                       |               |
    #      e           e   e       e           e       e       e           e   e               v   e   e
    #   --[x]-[o]-[x]-[x]-[x]-[x]-[x]-[o]-[o]-[x]-[x]-[x]-[o]-[x]-[x]-[o]-[x]-[x]-[o]-[o]-[o]-[o]-[x]-[x]----> time
    #      1   2   3   4   5   6   7   8   9  10  11  12  13  14  15  16  17  18  19  20  21  22  23  24       slot
    #      1   -   2   3   4   5   6   -   -   7   8   9   -  10  11   -  12  13   -   -   -   -  14  15       block
    #
    #   So we should consider events from blocks [10, 12, 13]
    ref_slot_shift = to_blockstamp.ref_slot - to_blockstamp.slot_number
    for_slots_without_missed_blocks = for_slots - ref_slot_shift

    if for_slots_without_missed_blocks <= 0:
        # No non-missed slots in current search period
        return []

    from_block = max(0, to_blockstamp.block_number - for_slots_without_missed_blocks)
    from_timestamp = to_blockstamp.block_timestamp - for_slots_without_missed_blocks * seconds_per_slot

    events = contract_event.get_logs(fromBlock=from_block, toBlock=to_blockstamp.block_number)

<<<<<<< HEAD
    return [event for event in events if event['args']['timestamp'] > from_timestamp]
=======
    return [event for event in events if event['args'][timestamp_field_name] >= from_timestamp]
>>>>>>> 004001a8
<|MERGE_RESOLUTION|>--- conflicted
+++ resolved
@@ -48,8 +48,4 @@
 
     events = contract_event.get_logs(fromBlock=from_block, toBlock=to_blockstamp.block_number)
 
-<<<<<<< HEAD
-    return [event for event in events if event['args']['timestamp'] > from_timestamp]
-=======
-    return [event for event in events if event['args'][timestamp_field_name] >= from_timestamp]
->>>>>>> 004001a8
+    return [event for event in events if event['args'][timestamp_field_name] > from_timestamp]