import logging
from collections import defaultdict

from src.modules.submodules.typings import FrameConfig, ChainConfig
from src.providers.consensus.typings import Validator, BeaconSpecResponse
from src.typings import EpochNumber, Gwei, ReferenceBlockStamp, FrameNumber, SlotNumber
from src.utils.validator_state import calculate_total_active_effective_balance
from src.web3py.extensions.lido_validators import LidoValidator


logger = logging.getLogger(__name__)


class MidtermSlashingPenalty:

    @staticmethod
    def is_high_midterm_slashing_penalty(
        spec: BeaconSpecResponse,
        blockstamp: ReferenceBlockStamp,
        frame_config: FrameConfig,
        chain_config: ChainConfig,
        all_validators: list[Validator],
        lido_validators: list[LidoValidator],
        current_report_cl_rebase: Gwei,
        last_report_ref_slot: SlotNumber
    ) -> bool:
        """
        Check if there is a high midterm slashing penalty in the future frames.

        If current report CL rebase contains more than one frame, we should calculate the CL rebase for only one frame
        and compare max midterm penalty with calculated for onel frame CL rebase
        because we assume that reports in the future can be "per-frame" as normal reports.
        So we need to understand can we avoid negative CL rebase because of slashings in the future or not
        """
        logger.info({"msg": "Detecting high midterm slashing penalty"})
        all_slashed_validators = MidtermSlashingPenalty.get_slashed_validators_with_impact_on_midterm_penalties(
            all_validators, blockstamp.ref_epoch
        )
        logger.info({"msg": f"All slashings with impact on midterm penalties: {len(all_slashed_validators)}"})

        # Put all Lido slashed validators to future frames by midterm penalty epoch
        future_frames_lido_validators = MidtermSlashingPenalty.get_lido_validators_with_future_midterm_epoch(
            spec, blockstamp.ref_epoch, frame_config, lido_validators
        )

        # If no one Lido in current not withdrawn slashed validators
        # and no one midterm slashing epoch in the future - no need to bunker
        if not future_frames_lido_validators:
            return False

        # We should calculate total balance for each midterm penalty epoch and
        # make projection based on the current state of the chain
        total_balance = calculate_total_active_effective_balance(spec, all_validators, blockstamp.ref_epoch)

        # Calculate sum of Lido midterm penalties in each future frame
        frames_lido_midterm_penalties = MidtermSlashingPenalty.get_future_midterm_penalty_sum_in_frames(
            spec, blockstamp.ref_epoch, all_slashed_validators,  total_balance, future_frames_lido_validators,
        )
        max_lido_midterm_penalty = max(frames_lido_midterm_penalties.values())
        logger.info({"msg": f"Max lido midterm penalty: {max_lido_midterm_penalty}"})

        # Compare with calculated frame CL rebase on pessimistic strategy
        # and whether they will cover future midterm penalties, so that the bunker is better to be turned on than not
        frame_cl_rebase = MidtermSlashingPenalty.get_frame_cl_rebase_from_report_cl_rebase(
            frame_config, chain_config, current_report_cl_rebase, blockstamp, last_report_ref_slot
        )
        if max_lido_midterm_penalty > frame_cl_rebase:
            return True

        return False

    @staticmethod
<<<<<<< HEAD
    def get_possible_slashed_epochs(
        spec: BeaconSpecResponse, validator: Validator, ref_epoch: EpochNumber
    ) -> list[EpochNumber]:
=======
    def get_slashed_validators_with_impact_on_midterm_penalties(
        validators: list[Validator],
        ref_epoch: EpochNumber
    ) -> list[Validator | LidoValidator]:
        """
        Get slashed validators which have impact on midterm penalties
        We can detect such slashings by this condition:
        `ref_epoch - EPOCHS_PER_SLASHINGS_VECTOR > possible_slashed_epoch > ref_epoch`
        But if we look at:
        https://github.com/ethereum/consensus-specs/blob/dev/specs/phase0/beacon-chain.md#slash_validator
        it can be simplified to the condition above for our purposes
        """
        def is_have_impact(v: Validator) -> bool:
            return v.validator.slashed and int(v.validator.withdrawable_epoch) > ref_epoch

        return list(filter(is_have_impact, validators))

    @staticmethod
    def get_possible_slashed_epochs(validator: Validator, ref_epoch: EpochNumber) -> list[EpochNumber]:
>>>>>>> c9359b8f
        """
        It detects slashing epoch range for validator
        If difference between validator's withdrawable epoch and exit epoch is greater enough,
        then we can be sure that validator was slashed in particular epoch
        Otherwise, we can only assume that validator was slashed in epochs range
        due because its exit epoch shifted because of huge exit queue

        Read more here:
        https://github.com/ethereum/consensus-specs/blob/dev/specs/altair/beacon-chain.md#modified-slash_validator
        https://github.com/ethereum/consensus-specs/blob/dev/specs/phase0/beacon-chain.md#initiate_validator_exit
        """
        v = validator.validator

        if int(v.withdrawable_epoch) - int(v.exit_epoch) > int(spec.MIN_VALIDATOR_WITHDRAWABILITY_DELAY):
            determined_slashed_epoch = EpochNumber(int(v.withdrawable_epoch) - int(spec.EPOCHS_PER_SLASHINGS_VECTOR))
            return [determined_slashed_epoch]

        earliest_possible_slashed_epoch = max(0, ref_epoch - int(spec.EPOCHS_PER_SLASHINGS_VECTOR))
        # We get here `min` because exit queue can be greater than `EPOCHS_PER_SLASHINGS_VECTOR`
        # So possible slashed epoch can not be greater than `ref_epoch`
        latest_possible_epoch = min(
            ref_epoch, EpochNumber(int(v.withdrawable_epoch) - int(spec.EPOCHS_PER_SLASHINGS_VECTOR))
        )
        return [EpochNumber(epoch) for epoch in range(earliest_possible_slashed_epoch, latest_possible_epoch + 1)]

    @staticmethod
    def get_lido_validators_with_future_midterm_epoch(
        spec: BeaconSpecResponse,
        ref_epoch: EpochNumber,
        frame_config: FrameConfig,
        lido_validators: list[LidoValidator],
    ) -> dict[FrameNumber, list[LidoValidator]]:
        """
        Put validators to frame buckets by their midterm penalty epoch to calculate penalties impact in each frame
        """
        buckets: dict[FrameNumber, list[LidoValidator]] = defaultdict(list[LidoValidator])
        for validator in lido_validators:
            if not validator.validator.slashed:
                # We need only slashed validators
                continue
            midterm_penalty_epoch = MidtermSlashingPenalty.get_midterm_penalty_epoch(spec, validator)
            if midterm_penalty_epoch <= ref_epoch:
                # We need midterm penalties only from future frames
                continue
            frame_number = MidtermSlashingPenalty.get_frame_by_epoch(midterm_penalty_epoch, frame_config)
            buckets[frame_number].append(validator)

        return buckets

    @staticmethod
    def get_future_midterm_penalty_sum_in_frames(
        spec: BeaconSpecResponse,
        ref_epoch: EpochNumber,
        all_slashed_validators: list[Validator],
        total_balance: Gwei,
        per_frame_validators: dict[FrameNumber, list[LidoValidator]],
    ) -> dict[FrameNumber, Gwei]:
        """Calculate sum of midterm penalties in each frame"""
        per_frame_midterm_penalty_sum: dict[FrameNumber, Gwei] = {}
        for frame_number, validators_in_future_frame in per_frame_validators.items():
            per_frame_midterm_penalty_sum[frame_number] = MidtermSlashingPenalty.predict_midterm_penalty_in_frame(
                spec,
                ref_epoch,
                all_slashed_validators,
                total_balance,
                validators_in_future_frame
            )

        return per_frame_midterm_penalty_sum

    @staticmethod
    def predict_midterm_penalty_in_frame(
        spec: BeaconSpecResponse,
        ref_epoch: EpochNumber,
        all_slashed_validators: list[Validator],
        total_balance: Gwei,
        midterm_penalized_validators_in_frame: list[LidoValidator]
    ) -> Gwei:
        """Predict penalty in frame"""
        penalty_in_frame = 0
        for validator in midterm_penalized_validators_in_frame:
            midterm_penalty_epoch = MidtermSlashingPenalty.get_midterm_penalty_epoch(spec, validator)
            bound_slashed_validators = MidtermSlashingPenalty.get_bound_with_midterm_epoch_slashed_validators(
                spec, ref_epoch, all_slashed_validators, EpochNumber(midterm_penalty_epoch)
            )
            penalty_in_frame += MidtermSlashingPenalty.get_validator_midterm_penalty(
                spec, validator, len(bound_slashed_validators), total_balance
            )
        return Gwei(penalty_in_frame)

    @staticmethod
    def get_validator_midterm_penalty(
        spec: BeaconSpecResponse,
        validator: LidoValidator,
        bound_slashed_validators_count: int,
        total_balance: Gwei
    ) -> Gwei:
        """
        Calculate midterm penalty for particular validator
        https://github.com/ethereum/consensus-specs/blob/dev/specs/phase0/beacon-chain.md#slashings
        """
<<<<<<< HEAD
        # We don't know which balance was at slashing epoch, so we make an optimistic assumption that it was 32 ETH
        slashings = Gwei(bound_slashed_validators_count * int(spec.MAX_EFFECTIVE_BALANCE))
=======
        # We don't know which balance was at slashing epoch, so we make a pessimistic assumption that it was 32 ETH
        slashings = Gwei(bound_slashed_validators_count * MAX_EFFECTIVE_BALANCE)
>>>>>>> c9359b8f
        adjusted_total_slashing_balance = min(
            slashings * int(spec.PROPORTIONAL_SLASHING_MULTIPLIER_BELLATRIX), total_balance
        )
        effective_balance = int(validator.validator.effective_balance)
        penalty_numerator = effective_balance // int(spec.EFFECTIVE_BALANCE_INCREMENT) * adjusted_total_slashing_balance
        penalty = penalty_numerator // total_balance * int(spec.EFFECTIVE_BALANCE_INCREMENT)

        return Gwei(penalty)

    @staticmethod
    def get_bound_with_midterm_epoch_slashed_validators(
        spec: BeaconSpecResponse,
        ref_epoch: EpochNumber,
        slashed_validators: list[Validator],
        midterm_penalty_epoch: EpochNumber,
    ) -> list[Validator]:
        """
        Get bounded slashed validators for particular epoch
        All slashings that happened in the nearest EPOCHS_PER_SLASHINGS_VECTOR ago considered as bounded
        """
        min_bound_epoch = max(0, midterm_penalty_epoch - int(spec.EPOCHS_PER_SLASHINGS_VECTOR))

        def is_bound(v: Validator) -> bool:
            possible_slashing_epochs = MidtermSlashingPenalty.get_possible_slashed_epochs(spec, v, ref_epoch)
            return any(min_bound_epoch <= epoch <= midterm_penalty_epoch for epoch in possible_slashing_epochs)

        return list(filter(is_bound, slashed_validators))

    @staticmethod
    def get_frame_cl_rebase_from_report_cl_rebase(
        frame_config: FrameConfig,
        chain_config: ChainConfig,
        report_cl_rebase: Gwei,
        curr_report_blockstamp: ReferenceBlockStamp,
        last_report_ref_slot: SlotNumber
    ) -> Gwei:
        """Get frame rebase from report rebase"""
        last_report_ref_epoch = EpochNumber(last_report_ref_slot // chain_config.slots_per_epoch)

        epochs_passed_since_last_report = curr_report_blockstamp.ref_epoch - last_report_ref_epoch

        frame_cl_rebase = (
            (report_cl_rebase / epochs_passed_since_last_report) * frame_config.epochs_per_frame
        )
        return Gwei(int(frame_cl_rebase))

    @staticmethod
    def get_frame_by_epoch(epoch: EpochNumber, frame_config: FrameConfig) -> FrameNumber:
        """Get oracle report frame index by epoch"""
        return FrameNumber((epoch - frame_config.initial_epoch) // frame_config.epochs_per_frame)

    @staticmethod
    def get_midterm_penalty_epoch(spec: BeaconSpecResponse, validator: Validator) -> EpochNumber:
        """https://github.com/ethereum/consensus-specs/blob/dev/specs/phase0/beacon-chain.md#slashings"""
        return EpochNumber(int(validator.validator.withdrawable_epoch) - int(spec.EPOCHS_PER_SLASHINGS_VECTOR) // 2)<|MERGE_RESOLUTION|>--- conflicted
+++ resolved
@@ -70,11 +70,6 @@
         return False
 
     @staticmethod
-<<<<<<< HEAD
-    def get_possible_slashed_epochs(
-        spec: BeaconSpecResponse, validator: Validator, ref_epoch: EpochNumber
-    ) -> list[EpochNumber]:
-=======
     def get_slashed_validators_with_impact_on_midterm_penalties(
         validators: list[Validator],
         ref_epoch: EpochNumber
@@ -93,8 +88,9 @@
         return list(filter(is_have_impact, validators))
 
     @staticmethod
-    def get_possible_slashed_epochs(validator: Validator, ref_epoch: EpochNumber) -> list[EpochNumber]:
->>>>>>> c9359b8f
+    def get_possible_slashed_epochs(
+        spec: BeaconSpecResponse, validator: Validator, ref_epoch: EpochNumber
+    ) -> list[EpochNumber]:
         """
         It detects slashing epoch range for validator
         If difference between validator's withdrawable epoch and exit epoch is greater enough,
@@ -196,13 +192,8 @@
         Calculate midterm penalty for particular validator
         https://github.com/ethereum/consensus-specs/blob/dev/specs/phase0/beacon-chain.md#slashings
         """
-<<<<<<< HEAD
-        # We don't know which balance was at slashing epoch, so we make an optimistic assumption that it was 32 ETH
+        # We don't know which balance was at slashing epoch, so we make a pessimistic assumption that it was 32 ETH
         slashings = Gwei(bound_slashed_validators_count * int(spec.MAX_EFFECTIVE_BALANCE))
-=======
-        # We don't know which balance was at slashing epoch, so we make a pessimistic assumption that it was 32 ETH
-        slashings = Gwei(bound_slashed_validators_count * MAX_EFFECTIVE_BALANCE)
->>>>>>> c9359b8f
         adjusted_total_slashing_balance = min(
             slashings * int(spec.PROPORTIONAL_SLASHING_MULTIPLIER_BELLATRIX), total_balance
         )
