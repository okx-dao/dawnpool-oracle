--- conflicted
+++ resolved
@@ -54,24 +54,15 @@
         Returns (data, meta)
         """
         with self.PROMETHEUS_HISTOGRAM.time() as t:
-<<<<<<< HEAD
-            response = self.session.get(
-                self._urljoin(self.host, endpoint.format(*path_params) if path_params else endpoint),
-                params=query_params,
-                timeout=HTTP_REQUEST_TIMEOUT,
-            )
-=======
             try:
                 response = self.session.get(
                     self._urljoin(self.host, endpoint.format(*path_params) if path_params else endpoint),
                     params=query_params,
-                    timeout=self.REQUEST_TIMEOUT,
+                    timeout=HTTP_REQUEST_TIMEOUT,
                 )
             except Timeout as error:
-                msg = "Timeout error."
-                logger.debug({'msg': msg})
+                logger.debug({'msg': 'Timeout error.'})
                 raise TimeoutError from error
->>>>>>> 6d98d6f2
 
             try:
                 if response.status_code != HTTPStatus.OK:
