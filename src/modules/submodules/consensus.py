--- conflicted
+++ resolved
@@ -9,16 +9,11 @@
 from eth_typing import Address
 from hexbytes import HexBytes
 
-<<<<<<< HEAD
-from src.utils.helpers import get_first_non_missed_slot
-from src.web3_extentions.typings import Web3
-=======
 from src.modules.submodules.exceptions import IsNotMemberException, NoSlotsAvailable, QuorumHashDoNotMatch
 from src.modules.submodules.typings import ChainConfig, MemberInfo, ZERO_HASH, CurrentFrame, FrameConfig
 from src.providers.http_provider import NotOkResponse
 from src.utils.abi import named_tuple_to_dataclass
 from src.web3py.typings import Web3
->>>>>>> 88fcf457
 from web3.contract import Contract
 
 from src import variables
@@ -27,35 +22,7 @@
 logger = logging.getLogger(__name__)
 
 
-<<<<<<< HEAD
-class IsNotMemberException(Exception):
-    pass
-
-
-@dataclass
-class MemberInfo:
-    is_member: bool
-    last_member_report_ref_slot: SlotNumber
-    current_ref_slot: SlotNumber
-    member_ref_slot: SlotNumber
-    member_report_for_current_ref_slot: bytes
-    deadline_slot: SlotNumber
-=======
 DEFAULT_SLEEP = 12
->>>>>>> 88fcf457
-
-
-@dataclass(frozen=True)
-class ChainConfig:
-    slots_per_epoch: int
-    seconds_per_slot: int
-    genesis_time: int
-
-
-@dataclass(frozen=True)
-class FrameConfig:
-    initial_epoch: int
-    epochs_per_frame: int
 
 
 class ConsensusModule(ABC):
@@ -87,15 +54,6 @@
         return self.report_contract.functions.getConsensusContract().call(block_identifier=blockstamp.block_hash)
 
     @lru_cache(maxsize=1)
-<<<<<<< HEAD
-    def get_member_info(self, blockstamp: BlockStamp) -> MemberInfo:
-        consensus_contract = self._get_consensus_contract(blockstamp)
-
-        # Defaults for dry mode
-        current_ref_slot, deadline_slot = self._get_current_frame(blockstamp)
-        is_member, last_member_report_ref_slot, member_report_for_current_ref_slot = True, 0, b''
-        member_ref_slot = current_ref_slot
-=======
     def _get_chain_config(self, blockstamp: BlockStamp) -> ChainConfig:
         consensus_contract = self._get_consensus_contract(blockstamp)
         return named_tuple_to_dataclass(
@@ -112,7 +70,6 @@
         frame_config = self._get_frame_config(blockstamp)
         is_member = is_submit_member = is_fast_lane = True
         current_frame_consensus_report = current_frame_member_report = ZERO_HASH
->>>>>>> 88fcf457
 
         if variables.ACCOUNT:
             (
@@ -151,14 +108,6 @@
                 )
 
         return MemberInfo(
-<<<<<<< HEAD
-            is_member=is_member,
-            last_member_report_ref_slot=last_member_report_ref_slot,
-            current_ref_slot=current_ref_slot,
-            member_ref_slot=member_ref_slot,
-            member_report_for_current_ref_slot=member_report_for_current_ref_slot,
-            deadline_slot=deadline_slot,
-=======
             is_report_member=is_member,
             is_submit_member=is_submit_member,
             is_fast_lane=is_fast_lane,
@@ -167,7 +116,6 @@
             current_frame_ref_slot=current_frame.ref_slot,
             current_frame_member_report=current_frame_member_report,
             deadline_slot=current_frame.report_processing_deadline_slot,
->>>>>>> 88fcf457
         )
 
     @lru_cache(maxsize=1)
@@ -183,11 +131,6 @@
 
     # ----- Calculation reference slot for report -----
     def get_blockstamp_for_report(self, blockstamp: BlockStamp) -> Optional[BlockStamp]:
-<<<<<<< HEAD
-        member_info = self.get_member_info(blockstamp)
-        chain_config = self.get_chain_config(blockstamp)
-        frame_config = self.get_frame_config(blockstamp)
-=======
         """
         Get blockstamp that should be used to build and send report for current frame.
         Returns:
@@ -195,7 +138,6 @@
             Reference slot number
         """
         member_info = self._get_member_info(blockstamp)
->>>>>>> 88fcf457
 
         latest_blockstamp = self._get_latest_blockstamp()
 
@@ -220,10 +162,6 @@
             logger.info({'msg': 'Deadline missed.'})
             return
 
-<<<<<<< HEAD
-        max_deep = chain_config.slots_per_epoch * frame_config.epochs_per_frame
-        return get_first_non_missed_slot(self.w3.cc, member_info.current_ref_slot, max_deep)
-=======
         return self._get_first_non_missed_slot(blockstamp, member_info.current_frame_ref_slot)
 
     def _get_first_non_missed_slot(self, blockstamp: BlockStamp, slot: SlotNumber) -> BlockStamp:
@@ -399,22 +337,9 @@
             sleep_count += len(members)
 
         return sleep_count
->>>>>>> 88fcf457
 
     @abstractmethod
     @lru_cache(maxsize=1)
-<<<<<<< HEAD
-    def get_frame_config(self, blockstamp: BlockStamp) -> FrameConfig:
-        consensus = self._get_consensus_contract(blockstamp)
-        initial_epoch, epochs_per_frame = consensus.functions.getFrameConfig().call(block_identifier=blockstamp.block_hash)
-        return FrameConfig(initial_epoch, epochs_per_frame)
-
-    @lru_cache(maxsize=1)
-    def get_chain_config(self, blockstamp: BlockStamp) -> ChainConfig:
-        consensus = self._get_consensus_contract(blockstamp)
-        slots_per_epoch, seconds_per_slot, genesis_time = consensus.functions.getChainConfig().call(block_identifier=blockstamp.block_hash)
-        return ChainConfig(slots_per_epoch, seconds_per_slot, genesis_time)
-=======
     def build_report(self, blockstamp: BlockStamp) -> tuple:
         """Returns ReportData struct with calculated data."""
         pass
@@ -426,5 +351,4 @@
 
     @abstractmethod
     def is_contract_reportable(self, blockstamp: BlockStamp) -> bool:
-        pass
->>>>>>> 88fcf457
+        pass